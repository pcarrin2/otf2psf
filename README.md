# otf2psf

This tool creates a PSF2 Linux console font from a modern OTF/TTF monospace font.

It works on fonts that contain embedded bitmap strikes, as well as those with only vector characters. 

## Why?

Fancy symbols in the TTY. All the box-drawing characters your heart desires. Your favorite modern font, backported to an ancient and vestigial bitmap format. What more could you ask for in life?

![TTY with custom Unifont psf font](./screenshot.png)

## Installation

Clone this repo, `cargo build --release`, and copy the output binary to /bin if desired.

## Usage

Simplest case:

```
otf2psf convert in.otf out.psf
```

This command rasterizes in.otf at 16px height, writing to out.psf. 

Different font size (12px here):

```
otf2psf convert in.otf out.psf 12
```

512-character font:

```
otf2psf convert in.otf out.psf -g 512
```

Specify a Unicode character set:

```
otf2psf convert in.otf out.psf --unicode-table-file my.set
```

<<<<<<< HEAD
## Making a charset file

The `generate_charset.py` script can be used to generate a charset/Unicode table file. At this time, it doesn't support multi-character sequences or equivalent graphemes. However, these can easily be added to the charset file by hand.

### Charset file format
=======
## Character set file format
>>>>>>> 49c1e84a

See `example.set` for a valid example charset. Comments beginning with `#` and blank lines are ignored. Each line contains a list of Unicode characters or sequences, which will all be represented by the same glyph in the PSF2 font. 

For example, this line:
```
U+00E9, U+0065 U+0301
```
means that the same glyph should be used to represent the single character `U+00E9` (LATIN SMALL LETTER E WITH ACUTE) and the sequence `U+0065 U+0301` (ASCII lowercase e + combining acute accent).

When generating bitmaps, `otf2psf` must pick a "representative grapheme" to render from the input OTF font. Currently, it selects the grapheme with the fewest codepoints. (So `U+00E9` with one codepoint beats `U+0065 U+0301` with two.) In case of a tie, the grapheme listed first is selected.

<<<<<<< HEAD
When generating bitmaps, `otf2psf` must pick a "representative grapheme" to render from the input OTF font. For now, it selects the grapheme with the fewest codepoints. (So `U+00E9` with one codepoint beats `U+0065 U+0301` with two.) In case of a tie, the grapheme listed first is selected.
=======
## Troubleshooting

If you get an error that not all characters in the font have the same size, you can use the `--pad` flag to pad out all glyphs to the size of the largest glyph.

If `--pad` makes most glyphs look way too far apart, try the `report` subcommand to view the size of each glyph (and some other information):

```
otf2psf report in.otf --unicode-table-file my.set > report.txt
```

After identifying the problem glyph that is too large, you can remove it from the charset or try a different font.

If the glyphs just look weird, missing parts, lumpy, etc -- you're probably trying to rasterize the font at a size where it can't be rendered pixel-perfectly. Try adjusting the size, and if the situation doesn't improve, choose a different font.
>>>>>>> 49c1e84a

## Using the generated font

These fonts are meant for TTY environments, not terminal emulators (most of which use TTF/OTF fonts natively). Switch to a TTY, then run `setfont [/path/to/out.psf]` and your new PSF2 font will be loaded. You cannot load a new font from inside tmux, but you can open or attach to tmux once the font is loaded, and everything will be displayed in the new font.

After switching fonts, all previous text in the TTY might look corrupted (characters are mapped to the wrong glyphs). Don't worry about it, just `clear`. Future text will look fine.

The `showconsolefont` command will print all your font's characters in a grid. For debugging Unicode mapping problems, the `psfgettable` utility is very helpful. 

To change the default console font, edit `/etc/default/console-setup`. Many distributions have a configuration tool that manages this file -- check your distro's documentation. (For example, on Debian, the idiomatic way to change the console font is through `dpkg-reconfigure`.) You may want to copy your PSF2 file into `/etc/kbd/consolefonts` as well.

## Tested fonts

I have tested this tool on 16px [GNU Unifont](https://unifoundry.com/unifont) ([download](https://unifoundry.com/pub/unifont/unifont-16.0.01/font-builds/unifont-16.0.01.otf)) and 16px [Terminus TTF](https://files.ax86.net/terminus-ttf/) ([download](https://files.ax86.net/terminus-ttf/files/latest.zip)).

If you find a font that this tool doesn't work on:

- Verify that the font is monospace over the character set you want.
- Verify that the font looks nice without anti-aliasing at your preferred size.
- File an issue, including a download link to the font and a paste/github/download link to your character set, if applicable.

## Caveats

Technically you can create a PSF2 font with whatever characters you'd like. However, if you want your font to be usable by the Linux kernel, there are some constraints you should obey.

- Due to a nofix kernel bug, blank space in the TTY is filled with the 32nd (0x20th) glyph in the PSF2 font, regardless of whether that glyph is actually mapped to space or not. So the 32nd listed character in your charset should be U+0020 (space).
- There are kernel-imposed size constraints on the glyphset portion of the font. The kernel can support a maximum of 512 glyphs and a max glyph size of 64x128 pixels.
- Some very low-level functions, eg SysReq functions, will disregard the font's Unicode mapping table when printing ASCII. For best compatibility, preserve the indices of all ASCII characters in the Unicode table. (For example, the 41st (0x65th) listed character should be `U+0065`, or capital A). `generate_charset.py` takes care of this by default.
- I think the kernel is bad at dealing with Unicode sequences. I haven't been able to get it to render `U+0065 U+0301` (or any other multi-codepoint Unicode sequence) properly, for example. However, this could be a problem with how I am serializing the PSF2 Unicode table -- not sure.

Of course, PSF2 fonts may be used by other systems besides the Linux kernel. (For example, other OSes or embedded software.) Each of these systems will have its own requirements, bugs, extra specifications, etc.<|MERGE_RESOLUTION|>--- conflicted
+++ resolved
@@ -42,15 +42,7 @@
 otf2psf convert in.otf out.psf --unicode-table-file my.set
 ```
 
-<<<<<<< HEAD
-## Making a charset file
-
-The `generate_charset.py` script can be used to generate a charset/Unicode table file. At this time, it doesn't support multi-character sequences or equivalent graphemes. However, these can easily be added to the charset file by hand.
-
-### Charset file format
-=======
 ## Character set file format
->>>>>>> 49c1e84a
 
 See `example.set` for a valid example charset. Comments beginning with `#` and blank lines are ignored. Each line contains a list of Unicode characters or sequences, which will all be represented by the same glyph in the PSF2 font. 
 
@@ -62,9 +54,6 @@
 
 When generating bitmaps, `otf2psf` must pick a "representative grapheme" to render from the input OTF font. Currently, it selects the grapheme with the fewest codepoints. (So `U+00E9` with one codepoint beats `U+0065 U+0301` with two.) In case of a tie, the grapheme listed first is selected.
 
-<<<<<<< HEAD
-When generating bitmaps, `otf2psf` must pick a "representative grapheme" to render from the input OTF font. For now, it selects the grapheme with the fewest codepoints. (So `U+00E9` with one codepoint beats `U+0065 U+0301` with two.) In case of a tie, the grapheme listed first is selected.
-=======
 ## Troubleshooting
 
 If you get an error that not all characters in the font have the same size, you can use the `--pad` flag to pad out all glyphs to the size of the largest glyph.
@@ -78,7 +67,24 @@
 After identifying the problem glyph that is too large, you can remove it from the charset or try a different font.
 
 If the glyphs just look weird, missing parts, lumpy, etc -- you're probably trying to rasterize the font at a size where it can't be rendered pixel-perfectly. Try adjusting the size, and if the situation doesn't improve, choose a different font.
->>>>>>> 49c1e84a
+
+## Making a charset file
+
+The `generate_charset.py` script can be used to generate a charset/Unicode table file. At this time, it doesn't support multi-character sequences or equivalent graphemes. However, these can easily be added to the charset file by hand.
+
+### Charset file format
+
+See `example.set` for a valid example charset. Comments beginning with `#` and blank lines are ignored. Each line contains a list of Unicode characters or sequences, which will all be represented by the same glyph in the PSF2 font. 
+
+For example, this line:
+```
+U+00E9, U+0065 U+0301
+```
+means that the same glyph should be used to represent the single character `U+00E9` (LATIN SMALL LETTER E WITH ACUTE) and the sequence `U+0065 U+0301` (ASCII lowercase e + combining acute accent).
+
+Generally, each listed Unicode sequence should be a single [grapheme cluster](https://www.unicode.org/reports/tr29/#Grapheme_Cluster_Boundaries). In particular, trying to use this system for ligatures is doomed to failure.
+
+When generating bitmaps, `otf2psf` must pick a "representative grapheme" to render from the input OTF font. For now, it selects the grapheme with the fewest codepoints. (So `U+00E9` with one codepoint beats `U+0065 U+0301` with two.) In case of a tie, the grapheme listed first is selected.
 
 ## Using the generated font
 
